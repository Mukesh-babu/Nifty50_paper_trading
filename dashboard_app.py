# DASHBOARD_APP.PY - Real-time Trading Dashboard
# Web-based dashboard for monitoring algo trading system
# Version: 1.1

<<<<<<< HEAD
from flask import Flask, render_template, jsonify, request, send_file
from flask_socketio import SocketIO, emit
import json
import os
from pathlib import Path
from datetime import datetime
=======
from flask import Flask, render_template, jsonify, request, send_file
from flask_socketio import SocketIO, emit
import json
import os
from datetime import datetime
from pathlib import Path
>>>>>>> 39a7e139
import pandas as pd
import plotly.graph_objs as go
import plotly.utils
import time
import sys
import threading

<<<<<<< HEAD
# --- Paths ---
BASE_DIR = Path(__file__).resolve().parent

# --- Imports & logger fallback ---
import logging
logger = None
=======
BASE_DIR = Path(__file__).resolve().parent

# --- Imports & logger fallback ---
import logging
logger = None
try:
    from trading_engine import TradingEngine  # single import, used everywhere
    from algo_trading_main import (
        DatabaseManager,
        TradingConfig,
        export_trades_to_csv,
        logger as ext_logger,
        STRATEGY_REGISTRY,
    )
    logger = ext_logger

except ImportError as e:
    print("Error: Please ensure algo_trading_main.py is available:", e)
=======
from flask import Flask, render_template, jsonify, request, send_file
from flask_socketio import SocketIO, emit
import json
import os

from datetime import datetime
import pandas as pd
import plotly.graph_objs as go
import plotly.utils
import time
import sys
import threading
=======
from pathlib import Path
from datetime import datetime
import pandas as pd
import plotly.graph_objs as go
import plotly.utils
import time
import sys
import threading


# --- Paths ---
BASE_DIR = Path(__file__).resolve().parent

# --- Imports & logger fallback ---
import logging
logger = None
>>>>>>> 39a7e139
try:
    from trading_engine import TradingEngine  # single import, used everywhere
    from algo_trading_main import (
        DatabaseManager,
        TradingConfig,
        export_trades_to_csv,
        logger as ext_logger,
        STRATEGY_REGISTRY,
    )
    logger = ext_logger

except ImportError as e:
    print("Error: Please ensure algo_trading_main.py is available:", e)

    # Fallback logger
    logging.basicConfig(level=logging.INFO, format="%(asctime)s %(levelname)s: %(message)s")
    logger = logging.getLogger("dashboard_fallback")

    # we still attempt to run with a best-effort DB manager
    try:

        from algo_trading_main import DatabaseManager, export_trades_to_csv, TradingConfig
    except Exception as e2:
        logger.error("Critical: Could not import DatabaseManager/export_trades_to_csv: %s", e2)
        sys.exit(1)

<<<<<<< HEAD
# --- Flask / SocketIO ---
app = Flask(__name__, template_folder=str(BASE_DIR / "templates"))
=======
# --- Flask / SocketIO ---
app = Flask(__name__, template_folder=str(BASE_DIR / "templates"))

        from algo_trading_main import DatabaseManager, export_trades_to_csv, TradingConfig
    except Exception as e2:
        logger.error("Critical: Could not import DatabaseManager/export_trades_to_csv: %s", e2)
        sys.exit(1)

# --- Flask / SocketIO ---
app = Flask(__name__, template_folder=str(BASE_DIR / "templates"))

>>>>>>> 39a7e139
app.config['SECRET_KEY'] = 'algo_trading_secret_key_2024'

# Force threading backend to avoid eventlet/gevent mismatches unless you explicitly install/configure them.
socketio = SocketIO(app, cors_allowed_origins="*", async_mode="threading")

# --- Globals ---

trading_engine = None
_engine_lock = threading.RLock()
db_manager = DatabaseManager()
AVAILABLE_STRATEGIES = list(STRATEGY_REGISTRY.keys()) if 'STRATEGY_REGISTRY' in globals() else []

trading_engine = None
_engine_lock = threading.RLock()
db_manager = DatabaseManager()
AVAILABLE_STRATEGIES = list(STRATEGY_REGISTRY.keys()) if 'STRATEGY_REGISTRY' in globals() else []


# ============= Helpers =============

def _df_safe_copy(df: pd.DataFrame) -> pd.DataFrame:
    return df.copy(deep=True) if df is not None and not df.empty else pd.DataFrame()

def _iso(dt) -> str:
    try:
        if pd.isna(dt):
            return None
        if isinstance(dt, str):
            return dt
        if isinstance(dt, (pd.Timestamp, datetime)):
            return dt.isoformat()
        return str(dt)
    except Exception:
        return None

def _get_live_status_from_engine():
    with _engine_lock:
        if trading_engine and getattr(trading_engine, "is_running", False):
            try:
                return trading_engine.get_status()
            except Exception as e:
                logger.warning("get_status() failed; falling back to DB: %s", e)
    return None

def _get_status_from_db():
    """
    OPTIONAL: If you persist status snapshots in your DB, fetch the latest here.
    If you don't, consider deriving from recent trades P&L as a weaker fallback.
    """

    status = {
        'is_running': False,
        'current_capital': TradingConfig.TOTAL_CAPITAL,
        'total_pnl': 0,
        'total_trades': 0,
        'winning_trades': 0,
        'win_rate': 0.0,
        'open_positions': 0,
        'current_price': 0,
        'active_strategies': TradingConfig.ACTIVE_STRATEGIES,
    }

    status = {
        'is_running': False,
        'current_capital': TradingConfig.TOTAL_CAPITAL,
        'total_pnl': 0,
        'total_trades': 0,
        'winning_trades': 0,
        'win_rate': 0.0,
        'open_positions': 0,
        'current_price': 0,
        'active_strategies': TradingConfig.ACTIVE_STRATEGIES,
    }

    try:
        trades_df = db_manager.get_recent_trades(limit=1000)
        if trades_df is not None and not trades_df.empty:
            tdf = _df_safe_copy(trades_df)
            total_trades = len(tdf)
            total_pnl = float(tdf["pnl"].sum())
            wins = int((tdf["pnl"] > 0).sum())
            status.update({
                'total_trades': total_trades,
                'total_pnl': total_pnl,
                'winning_trades': wins,
                'win_rate': (wins / total_trades) * 100 if total_trades else 0.0,
            })
    except Exception as e:
        logger.debug("DB status fallback failed: %s", e)
    return status

# ============= Charts =============

def create_performance_chart(trades_df: pd.DataFrame):
    """Create performance chart using Plotly (cumulative P&L vs trade # and vs time)."""
    tdf = _df_safe_copy(trades_df)
    if tdf.empty or "pnl" not in tdf.columns:
        return json.dumps({})

    # Prefer a chronological sort (entry or exit timestamp if present)
    time_col = "exit_timestamp" if "exit_timestamp" in tdf.columns else "entry_timestamp"
    if time_col in tdf.columns:
        tdf[time_col] = pd.to_datetime(tdf[time_col], errors="coerce")
        tdf = tdf.sort_values(time_col)
    else:
        tdf = tdf.reset_index(drop=True)

    tdf["cumulative_pnl"] = tdf["pnl"].cumsum()
    tdf["trade_num"] = range(1, len(tdf) + 1)
    tdf["time_x"] = tdf[time_col] if time_col in tdf.columns else tdf["trade_num"]

    trace_trade_num = go.Scatter(
        x=tdf["trade_num"],
        y=tdf["cumulative_pnl"],
        mode='lines+markers',
        name='Cumulative P&L (by trade #)',
        line=dict(width=3),
        marker=dict(size=6)
    )

    trace_time = go.Scatter(
        x=tdf["time_x"],
        y=tdf["cumulative_pnl"],
        mode='lines',
        name='Cumulative P&L (by time)',
        line=dict(width=2, dash="dot")
    )

    layout = go.Layout(
        title='Trading Performance',
        xaxis=dict(title='Trade # / Time'),
        yaxis=dict(title='Cumulative P&L (₹)'),
        hovermode='x unified',
        template='plotly_dark',
        plot_bgcolor='rgba(0,0,0,0)',
        paper_bgcolor='rgba(0,0,0,0)',
        legend=dict(orientation="h", yanchor="bottom", y=1.02, xanchor="right", x=1)
    )
    fig = go.Figure(data=[trace_trade_num, trace_time], layout=layout)
    return json.dumps(fig, cls=plotly.utils.PlotlyJSONEncoder)

def create_strategy_performance_chart():
    """Create strategy performance comparison chart."""
    strategy_df = _df_safe_copy(db_manager.get_strategy_performance())
    if strategy_df.empty or "strategy" not in strategy_df.columns:
        return json.dumps({})

    strategy_df["total_pnl"] = strategy_df.get("total_pnl", 0.0)

    trace1 = go.Bar(
        x=strategy_df['strategy'],
        y=strategy_df['total_pnl'],
        name='Total P&L'
    )

    layout = go.Layout(
        title='Strategy Performance Comparison',
        xaxis=dict(title='Strategy'),
        yaxis=dict(title='Total P&L (₹)'),
        template='plotly_dark',
        plot_bgcolor='rgba(0,0,0,0)',
        paper_bgcolor='rgba(0,0,0,0)',
    )

    fig = go.Figure(data=[trace1], layout=layout)
    return json.dumps(fig, cls=plotly.utils.PlotlyJSONEncoder)

def create_hourly_performance_chart():
    """Create hourly performance analysis chart."""
    trades_df = _df_safe_copy(db_manager.get_recent_trades(limit=1000))
    if trades_df.empty:
        return json.dumps({})

    if "entry_timestamp" in trades_df.columns:
        trades_df["entry_timestamp"] = pd.to_datetime(trades_df["entry_timestamp"], errors="coerce")
        trades_df["entry_hour"] = trades_df["entry_timestamp"].dt.hour
    else:
        trades_df["entry_hour"] = 0

    hourly_pnl = trades_df.groupby('entry_hour', as_index=False)['pnl'].sum()

    trace1 = go.Bar(
        x=hourly_pnl['entry_hour'],
        y=hourly_pnl['pnl'],
        name='Hourly P&L'
    )

    layout = go.Layout(
        title='Hourly Trading Performance',
        xaxis=dict(title='Hour of Day', tickmode='linear', dtick=1),
        yaxis=dict(title='Total P&L (₹)'),
        template='plotly_dark',
        plot_bgcolor='rgba(0,0,0,0)',
        paper_bgcolor='rgba(0,0,0,0)',
    )

    fig = go.Figure(data=[trace1], layout=layout)
    return json.dumps(fig, cls=plotly.utils.PlotlyJSONEncoder)

# ============= Routes =============

@app.route('/')
def dashboard():
    """Main dashboard page"""
<<<<<<< HEAD
    template_path = BASE_DIR / "templates" / "dashboard.html"
    if not template_path.exists():
        template_path.parent.mkdir(parents=True, exist_ok=True)
        with template_path.open('w', encoding='utf-8') as f:
=======

    template_path = BASE_DIR / 'templates' / 'dashboard.html'
    if not template_path.exists():
        template_path.parent.mkdir(parents=True, exist_ok=True)
        template_path.write_text(get_dashboard_html(), encoding='utf-8')
    try:
        return render_template('dashboard.html')
    except Exception as e:
        logger.warning("Template render failed, falling back to inline HTML: %s", e)
        return get_dashboard_html()

    template_path = BASE_DIR / "templates" / "dashboard.html"
    if not template_path.exists():
        template_path.parent.mkdir(parents=True, exist_ok=True)
        with template_path.open('w', encoding='utf-8') as f:
>>>>>>> 39a7e139
            f.write(get_dashboard_html())
    try:
        return render_template('dashboard.html')
    except Exception as e:
        logger.warning("Template render failed, falling back to inline HTML: %s", e)
        return get_dashboard_html()

def get_dashboard_html():
    """Return basic dashboard HTML if template is missing"""
    return '''<!DOCTYPE html>
<html><head><title>AI Trading Dashboard</title>
<style>body{background:#1a1a1a;color:#fff;font-family:Arial;margin:24px}</style>
</head><body>
<h1>AI Trading Dashboard</h1>
<div id="status">Loading...</div>
<script>
setInterval(function(){
    fetch('/api/status').then(r=>r.json()).then(data=>{
        document.getElementById('status').innerHTML =
          'Running: ' + (data.is_running ? 'Yes' : 'No') +
          ' | Capital: ' + (data.current_capital || 0) +
          ' | PnL: ' + (data.total_pnl || 0) +
          ' | Trades: ' + (data.total_trades || 0);
    });
}, 5000);
</script>
</body></html>'''

@app.route('/api/status')
def get_status():
    """Get current system status"""
    # 1) Try engine (in-process)

    status = _get_live_status_from_engine()
    # 2) Fallback to DB if engine not in-process
    if status is None:
        status = _get_status_from_db()
        status['error'] = 'Trading engine not connected to this process'
    status.setdefault('active_strategies', TradingConfig.ACTIVE_STRATEGIES)
    status['available_strategies'] = AVAILABLE_STRATEGIES
    return jsonify(status)

    status = _get_live_status_from_engine()
    # 2) Fallback to DB if engine not in-process
    if status is None:
        status = _get_status_from_db()
        status['error'] = 'Trading engine not connected to this process'
    status.setdefault('active_strategies', TradingConfig.ACTIVE_STRATEGIES)
    status['available_strategies'] = AVAILABLE_STRATEGIES
    return jsonify(status)


@app.route('/api/trades')
def get_trades():
    """Get recent trades"""
    try:
        limit = request.args.get('limit', 100, type=int)
        trades_df = _df_safe_copy(db_manager.get_recent_trades(limit=limit))
        if trades_df.empty:
            return jsonify({'trades': []})

        # Ensure JSON-serializable timestamps
        for col in ("entry_timestamp", "exit_timestamp"):
            if col in trades_df.columns:
                trades_df[col] = pd.to_datetime(trades_df[col], errors="coerce").map(_iso)

        trades_list = trades_df.to_dict('records')
        return jsonify({'trades': trades_list})

    except Exception as e:
        logger.error("Error getting trades: %s", e)
        return jsonify({'error': str(e)}), 500

@app.route('/api/performance')
def get_performance():
    """Get performance metrics and charts"""
    try:
        trades_df = _df_safe_copy(db_manager.get_recent_trades(limit=1000))

        # Charts
        perf_chart = create_performance_chart(trades_df)
        strategy_chart = create_strategy_performance_chart()
        hourly_chart = create_hourly_performance_chart()

        # Metrics
        if trades_df.empty:
            metrics = {
                'total_trades': 0,
                'winning_trades': 0,
                'win_rate': 0.0,
                'total_pnl': 0.0,
                'avg_trade_pnl': 0.0,
                'max_win': 0.0,
                'max_loss': 0.0
            }
        else:
            total_trades = len(trades_df)
            winning_trades = int((trades_df['pnl'] > 0).sum())
            total_pnl = float(trades_df['pnl'].sum())
            metrics = {
                'total_trades': total_trades,
                'winning_trades': winning_trades,
                'win_rate': (winning_trades / total_trades) * 100 if total_trades else 0.0,
                'total_pnl': total_pnl,
                'avg_trade_pnl': total_pnl / total_trades if total_trades else 0.0,
                'max_win': float(trades_df['pnl'].max()),
                'max_loss': float(trades_df['pnl'].min())
            }

        return jsonify({
            'metrics': metrics,
            'performance_chart': perf_chart,
            'strategy_chart': strategy_chart,
            'hourly_chart': hourly_chart
        })

    except Exception as e:
        logger.error("Error getting performance data: %s", e)
        return jsonify({'error': str(e)}), 500

@app.route('/api/strategies')
def get_strategies():
    """Get strategy performance breakdown"""
    try:
        strategy_df = _df_safe_copy(db_manager.get_strategy_performance())
        if strategy_df.empty:
            return jsonify({'strategies': []})

        strategies_list = strategy_df.to_dict('records')
        return jsonify({'strategies': strategies_list})

    except Exception as e:

        logger.error("Error getting strategy data: %s", e)
        return jsonify({'error': str(e)}), 500


@app.route('/api/config', methods=['GET', 'POST'])
def api_config():
    """Expose and update trading configuration."""
    if request.method == 'GET':
        return jsonify({
            'config': TradingConfig.to_dashboard(),
            'available_strategies': AVAILABLE_STRATEGIES,
        })

    payload = request.get_json(force=True, silent=True) or {}
    updates = {}
    try:
        if isinstance(payload.get('trading'), dict):
            updates['trading'] = payload['trading']
        if isinstance(payload.get('strategy_params'), dict):
            updates['strategy_params'] = payload['strategy_params']
        if isinstance(payload.get('backtest'), dict):
            updates['backtest'] = payload['backtest']
        active = payload.get('active_strategies')
        if active is not None:
            updates.setdefault('trading', {})['active_strategies'] = active

        if not updates:
            return jsonify({
                'status': 'no_changes',
                'config': TradingConfig.to_dashboard()
            })

        config = TradingConfig.update_config(updates)
        if trading_engine and getattr(trading_engine, 'is_running', False):
            trading_engine.refresh_config()
        return jsonify({'status': 'success', 'config': config})
    except Exception as e:
        logger.error("Config update failed: %s", e)
        return jsonify({'status': 'error', 'message': str(e)}), 500

@app.route('/api/export')
def export_trades():
    """Export trades to CSV"""
    try:
        filename = export_trades_to_csv(db_manager)

        logger.error("Error getting strategy data: %s", e)
        return jsonify({'error': str(e)}), 500


@app.route('/api/config', methods=['GET', 'POST'])
def api_config():
    """Expose and update trading configuration."""
    if request.method == 'GET':
        return jsonify({
            'config': TradingConfig.to_dashboard(),
            'available_strategies': AVAILABLE_STRATEGIES,
        })

    payload = request.get_json(force=True, silent=True) or {}
    updates = {}
    try:
        if isinstance(payload.get('trading'), dict):
            updates['trading'] = payload['trading']
        if isinstance(payload.get('strategy_params'), dict):
            updates['strategy_params'] = payload['strategy_params']
        if isinstance(payload.get('backtest'), dict):
            updates['backtest'] = payload['backtest']
        active = payload.get('active_strategies')
        if active is not None:
            updates.setdefault('trading', {})['active_strategies'] = active

        if not updates:
            return jsonify({
                'status': 'no_changes',
                'config': TradingConfig.to_dashboard()
            })

        config = TradingConfig.update_config(updates)
        if trading_engine and getattr(trading_engine, 'is_running', False):
            trading_engine.refresh_config()
        return jsonify({'status': 'success', 'config': config})
    except Exception as e:
        logger.error("Config update failed: %s", e)
        return jsonify({'status': 'error', 'message': str(e)}), 500

@app.route('/api/export')
def export_trades():
    """Export trades to CSV"""
    try:
        filename = export_trades_to_csv(db_manager)

        if filename and os.path.exists(filename):
            return send_file(filename, as_attachment=True, download_name=os.path.basename(filename))
        else:
            return jsonify({'error': 'No trades to export or file creation failed'}), 404

    except Exception as e:

        logger.error("Error exporting trades: %s", e)
        return jsonify({'error': str(e)}), 500


@app.route('/api/backtest', methods=['POST'])
def run_backtest_api():
    """Run historical backtest and optionally apply winning strategy."""
    payload = request.get_json(force=True, silent=True) or {}
    auto_apply = payload.get('auto_apply_best', True)
    try:
        from backtester import Backtester  # Local import to prevent circular on startup

        tester = Backtester(
            symbol=payload.get('symbol'),
            interval=payload.get('interval'),
            lookback_days=payload.get('lookback_days'),
            strategies=payload.get('strategies'),
            auto_apply_best=auto_apply,
        )
        result = tester.run()
        if auto_apply and trading_engine and getattr(trading_engine, 'is_running', False):
            trading_engine.refresh_config()
        return jsonify({'status': 'success', 'result': result})
    except Exception as e:
        logger.error("Backtest failed: %s", e)
        return jsonify({'status': 'error', 'message': str(e)}), 500


        logger.error("Error exporting trades: %s", e)
        return jsonify({'error': str(e)}), 500


@app.route('/api/backtest', methods=['POST'])
def run_backtest_api():
    """Run historical backtest and optionally apply winning strategy."""
    payload = request.get_json(force=True, silent=True) or {}
    auto_apply = payload.get('auto_apply_best', True)
    try:
        from backtester import Backtester  # Local import to prevent circular on startup

        tester = Backtester(
            symbol=payload.get('symbol'),
            interval=payload.get('interval'),
            lookback_days=payload.get('lookback_days'),
            strategies=payload.get('strategies'),
            auto_apply_best=auto_apply,
        )
        result = tester.run()
        if auto_apply and trading_engine and getattr(trading_engine, 'is_running', False):
            trading_engine.refresh_config()
        return jsonify({'status': 'success', 'result': result})
    except Exception as e:
        logger.error("Backtest failed: %s", e)
        return jsonify({'status': 'error', 'message': str(e)}), 500


@app.route('/api/control/<action>')
def control_system(action):
    """Control trading system (start/stop)"""
    global trading_engine

    try:
        if action == 'start':
            # Lazy-import here to avoid "cannot import name TradingEngine" at module import time
            if trading_engine is None:
                try:
                    from trading_engine import TradingEngine as _TradingEngine
                except Exception as ie:
                    # Give a clear error message back to the UI
                    return jsonify({'status': 'error', 'message': f'Import error for TradingEngine: {ie}'}), 500

                trading_engine = _TradingEngine()
                trading_engine.start()
                return jsonify({'status': 'success', 'message': 'Trading engine started'})

            elif not trading_engine.is_running:
                trading_engine.start()
                return jsonify({'status': 'success', 'message': 'Trading engine restarted'})
            else:
                return jsonify({'status': 'info', 'message': 'Trading engine already running'})

        elif action == 'stop':
            if trading_engine and trading_engine.is_running:
                trading_engine.stop()
                return jsonify({'status': 'success', 'message': 'Trading engine stopped'})
            else:
                return jsonify({'status': 'info', 'message': 'Trading engine not running'})

        else:
            return jsonify({'status': 'error', 'message': f'Unknown action: {action}'}), 400

    except Exception as e:
        return jsonify({'status': 'error', 'message': f'Control error: {str(e)}'}), 500

# ============= Socket.IO =============

@socketio.on('connect')
def handle_connect():
    emit('status', {'message': 'Connected to trading dashboard'})
    logger.info("Client connected to dashboard")
    # Push an immediate status & metrics snapshot on connect
    try:
        status = _get_live_status_from_engine() or _get_status_from_db()
        socketio.emit('status_update', status)
        # Optionally push metrics too
        trades_df = _df_safe_copy(db_manager.get_recent_trades(limit=1000))
        metrics_payload = {
            'metrics': {
                'total_trades': int(len(trades_df)) if not trades_df.empty else 0,
                'total_pnl': float(trades_df['pnl'].sum()) if not trades_df.empty else 0.0
            }
        }
        socketio.emit('metrics_update', metrics_payload)
    except Exception as e:
        logger.debug("Initial push on connect failed: %s", e)

@socketio.on('disconnect')
def handle_disconnect():
    logger.info("Client disconnected from dashboard")

def dashboard_update_task():
    """SocketIO-friendly background task to send real-time updates."""
    while True:
        try:
            status = _get_live_status_from_engine() or _get_status_from_db()
            socketio.emit('status_update', status)
            socketio.sleep(5)  # non-blocking sleep in SocketIO context
        except Exception as e:
            logger.warning("Dashboard update error: %s", e)
            socketio.sleep(10)

def ensure_background_task():
    """Start the SocketIO background task if not running."""
    # Using an attribute to keep a single task
    if not hasattr(ensure_background_task, "_started"):
        socketio.start_background_task(target=dashboard_update_task)
        ensure_background_task._started = True
        logger.info("Dashboard update background task started")

# ============= Main =============

if __name__ == '__main__':
    ensure_background_task()
    logger.info("🌐 Starting Trading Dashboard on http://localhost:5000")
    socketio.run(app, host='0.0.0.0', port=5000, debug=False, use_reloader=False)
<|MERGE_RESOLUTION|>--- conflicted
+++ resolved
@@ -1,728 +1,727 @@
-# DASHBOARD_APP.PY - Real-time Trading Dashboard
-# Web-based dashboard for monitoring algo trading system
-# Version: 1.1
-
-<<<<<<< HEAD
-from flask import Flask, render_template, jsonify, request, send_file
-from flask_socketio import SocketIO, emit
-import json
-import os
-from pathlib import Path
-from datetime import datetime
-=======
-from flask import Flask, render_template, jsonify, request, send_file
-from flask_socketio import SocketIO, emit
-import json
-import os
-from datetime import datetime
-from pathlib import Path
->>>>>>> 39a7e139
-import pandas as pd
-import plotly.graph_objs as go
-import plotly.utils
-import time
-import sys
-import threading
-
-<<<<<<< HEAD
-# --- Paths ---
-BASE_DIR = Path(__file__).resolve().parent
-
-# --- Imports & logger fallback ---
-import logging
-logger = None
-=======
-BASE_DIR = Path(__file__).resolve().parent
-
-# --- Imports & logger fallback ---
-import logging
-logger = None
-try:
-    from trading_engine import TradingEngine  # single import, used everywhere
-    from algo_trading_main import (
-        DatabaseManager,
-        TradingConfig,
-        export_trades_to_csv,
-        logger as ext_logger,
-        STRATEGY_REGISTRY,
-    )
-    logger = ext_logger
-
-except ImportError as e:
-    print("Error: Please ensure algo_trading_main.py is available:", e)
-=======
-from flask import Flask, render_template, jsonify, request, send_file
-from flask_socketio import SocketIO, emit
-import json
-import os
-
-from datetime import datetime
-import pandas as pd
-import plotly.graph_objs as go
-import plotly.utils
-import time
-import sys
-import threading
-=======
-from pathlib import Path
-from datetime import datetime
-import pandas as pd
-import plotly.graph_objs as go
-import plotly.utils
-import time
-import sys
-import threading
-
-
-# --- Paths ---
-BASE_DIR = Path(__file__).resolve().parent
-
-# --- Imports & logger fallback ---
-import logging
-logger = None
->>>>>>> 39a7e139
-try:
-    from trading_engine import TradingEngine  # single import, used everywhere
-    from algo_trading_main import (
-        DatabaseManager,
-        TradingConfig,
-        export_trades_to_csv,
-        logger as ext_logger,
-        STRATEGY_REGISTRY,
-    )
-    logger = ext_logger
-
-except ImportError as e:
-    print("Error: Please ensure algo_trading_main.py is available:", e)
-
-    # Fallback logger
-    logging.basicConfig(level=logging.INFO, format="%(asctime)s %(levelname)s: %(message)s")
-    logger = logging.getLogger("dashboard_fallback")
-
-    # we still attempt to run with a best-effort DB manager
-    try:
-
-        from algo_trading_main import DatabaseManager, export_trades_to_csv, TradingConfig
-    except Exception as e2:
-        logger.error("Critical: Could not import DatabaseManager/export_trades_to_csv: %s", e2)
-        sys.exit(1)
-
-<<<<<<< HEAD
-# --- Flask / SocketIO ---
-app = Flask(__name__, template_folder=str(BASE_DIR / "templates"))
-=======
-# --- Flask / SocketIO ---
-app = Flask(__name__, template_folder=str(BASE_DIR / "templates"))
-
-        from algo_trading_main import DatabaseManager, export_trades_to_csv, TradingConfig
-    except Exception as e2:
-        logger.error("Critical: Could not import DatabaseManager/export_trades_to_csv: %s", e2)
-        sys.exit(1)
-
-# --- Flask / SocketIO ---
-app = Flask(__name__, template_folder=str(BASE_DIR / "templates"))
-
->>>>>>> 39a7e139
-app.config['SECRET_KEY'] = 'algo_trading_secret_key_2024'
-
-# Force threading backend to avoid eventlet/gevent mismatches unless you explicitly install/configure them.
-socketio = SocketIO(app, cors_allowed_origins="*", async_mode="threading")
-
-# --- Globals ---
-
-trading_engine = None
-_engine_lock = threading.RLock()
-db_manager = DatabaseManager()
-AVAILABLE_STRATEGIES = list(STRATEGY_REGISTRY.keys()) if 'STRATEGY_REGISTRY' in globals() else []
-
-trading_engine = None
-_engine_lock = threading.RLock()
-db_manager = DatabaseManager()
-AVAILABLE_STRATEGIES = list(STRATEGY_REGISTRY.keys()) if 'STRATEGY_REGISTRY' in globals() else []
-
-
-# ============= Helpers =============
-
-def _df_safe_copy(df: pd.DataFrame) -> pd.DataFrame:
-    return df.copy(deep=True) if df is not None and not df.empty else pd.DataFrame()
-
-def _iso(dt) -> str:
-    try:
-        if pd.isna(dt):
-            return None
-        if isinstance(dt, str):
-            return dt
-        if isinstance(dt, (pd.Timestamp, datetime)):
-            return dt.isoformat()
-        return str(dt)
-    except Exception:
-        return None
-
-def _get_live_status_from_engine():
-    with _engine_lock:
-        if trading_engine and getattr(trading_engine, "is_running", False):
-            try:
-                return trading_engine.get_status()
-            except Exception as e:
-                logger.warning("get_status() failed; falling back to DB: %s", e)
-    return None
-
-def _get_status_from_db():
-    """
-    OPTIONAL: If you persist status snapshots in your DB, fetch the latest here.
-    If you don't, consider deriving from recent trades P&L as a weaker fallback.
-    """
-
-    status = {
-        'is_running': False,
-        'current_capital': TradingConfig.TOTAL_CAPITAL,
-        'total_pnl': 0,
-        'total_trades': 0,
-        'winning_trades': 0,
-        'win_rate': 0.0,
-        'open_positions': 0,
-        'current_price': 0,
-        'active_strategies': TradingConfig.ACTIVE_STRATEGIES,
-    }
-
-    status = {
-        'is_running': False,
-        'current_capital': TradingConfig.TOTAL_CAPITAL,
-        'total_pnl': 0,
-        'total_trades': 0,
-        'winning_trades': 0,
-        'win_rate': 0.0,
-        'open_positions': 0,
-        'current_price': 0,
-        'active_strategies': TradingConfig.ACTIVE_STRATEGIES,
-    }
-
-    try:
-        trades_df = db_manager.get_recent_trades(limit=1000)
-        if trades_df is not None and not trades_df.empty:
-            tdf = _df_safe_copy(trades_df)
-            total_trades = len(tdf)
-            total_pnl = float(tdf["pnl"].sum())
-            wins = int((tdf["pnl"] > 0).sum())
-            status.update({
-                'total_trades': total_trades,
-                'total_pnl': total_pnl,
-                'winning_trades': wins,
-                'win_rate': (wins / total_trades) * 100 if total_trades else 0.0,
-            })
-    except Exception as e:
-        logger.debug("DB status fallback failed: %s", e)
-    return status
-
-# ============= Charts =============
-
-def create_performance_chart(trades_df: pd.DataFrame):
-    """Create performance chart using Plotly (cumulative P&L vs trade # and vs time)."""
-    tdf = _df_safe_copy(trades_df)
-    if tdf.empty or "pnl" not in tdf.columns:
-        return json.dumps({})
-
-    # Prefer a chronological sort (entry or exit timestamp if present)
-    time_col = "exit_timestamp" if "exit_timestamp" in tdf.columns else "entry_timestamp"
-    if time_col in tdf.columns:
-        tdf[time_col] = pd.to_datetime(tdf[time_col], errors="coerce")
-        tdf = tdf.sort_values(time_col)
-    else:
-        tdf = tdf.reset_index(drop=True)
-
-    tdf["cumulative_pnl"] = tdf["pnl"].cumsum()
-    tdf["trade_num"] = range(1, len(tdf) + 1)
-    tdf["time_x"] = tdf[time_col] if time_col in tdf.columns else tdf["trade_num"]
-
-    trace_trade_num = go.Scatter(
-        x=tdf["trade_num"],
-        y=tdf["cumulative_pnl"],
-        mode='lines+markers',
-        name='Cumulative P&L (by trade #)',
-        line=dict(width=3),
-        marker=dict(size=6)
-    )
-
-    trace_time = go.Scatter(
-        x=tdf["time_x"],
-        y=tdf["cumulative_pnl"],
-        mode='lines',
-        name='Cumulative P&L (by time)',
-        line=dict(width=2, dash="dot")
-    )
-
-    layout = go.Layout(
-        title='Trading Performance',
-        xaxis=dict(title='Trade # / Time'),
-        yaxis=dict(title='Cumulative P&L (₹)'),
-        hovermode='x unified',
-        template='plotly_dark',
-        plot_bgcolor='rgba(0,0,0,0)',
-        paper_bgcolor='rgba(0,0,0,0)',
-        legend=dict(orientation="h", yanchor="bottom", y=1.02, xanchor="right", x=1)
-    )
-    fig = go.Figure(data=[trace_trade_num, trace_time], layout=layout)
-    return json.dumps(fig, cls=plotly.utils.PlotlyJSONEncoder)
-
-def create_strategy_performance_chart():
-    """Create strategy performance comparison chart."""
-    strategy_df = _df_safe_copy(db_manager.get_strategy_performance())
-    if strategy_df.empty or "strategy" not in strategy_df.columns:
-        return json.dumps({})
-
-    strategy_df["total_pnl"] = strategy_df.get("total_pnl", 0.0)
-
-    trace1 = go.Bar(
-        x=strategy_df['strategy'],
-        y=strategy_df['total_pnl'],
-        name='Total P&L'
-    )
-
-    layout = go.Layout(
-        title='Strategy Performance Comparison',
-        xaxis=dict(title='Strategy'),
-        yaxis=dict(title='Total P&L (₹)'),
-        template='plotly_dark',
-        plot_bgcolor='rgba(0,0,0,0)',
-        paper_bgcolor='rgba(0,0,0,0)',
-    )
-
-    fig = go.Figure(data=[trace1], layout=layout)
-    return json.dumps(fig, cls=plotly.utils.PlotlyJSONEncoder)
-
-def create_hourly_performance_chart():
-    """Create hourly performance analysis chart."""
-    trades_df = _df_safe_copy(db_manager.get_recent_trades(limit=1000))
-    if trades_df.empty:
-        return json.dumps({})
-
-    if "entry_timestamp" in trades_df.columns:
-        trades_df["entry_timestamp"] = pd.to_datetime(trades_df["entry_timestamp"], errors="coerce")
-        trades_df["entry_hour"] = trades_df["entry_timestamp"].dt.hour
-    else:
-        trades_df["entry_hour"] = 0
-
-    hourly_pnl = trades_df.groupby('entry_hour', as_index=False)['pnl'].sum()
-
-    trace1 = go.Bar(
-        x=hourly_pnl['entry_hour'],
-        y=hourly_pnl['pnl'],
-        name='Hourly P&L'
-    )
-
-    layout = go.Layout(
-        title='Hourly Trading Performance',
-        xaxis=dict(title='Hour of Day', tickmode='linear', dtick=1),
-        yaxis=dict(title='Total P&L (₹)'),
-        template='plotly_dark',
-        plot_bgcolor='rgba(0,0,0,0)',
-        paper_bgcolor='rgba(0,0,0,0)',
-    )
-
-    fig = go.Figure(data=[trace1], layout=layout)
-    return json.dumps(fig, cls=plotly.utils.PlotlyJSONEncoder)
-
-# ============= Routes =============
-
-@app.route('/')
-def dashboard():
-    """Main dashboard page"""
-<<<<<<< HEAD
-    template_path = BASE_DIR / "templates" / "dashboard.html"
-    if not template_path.exists():
-        template_path.parent.mkdir(parents=True, exist_ok=True)
-        with template_path.open('w', encoding='utf-8') as f:
-=======
-
-    template_path = BASE_DIR / 'templates' / 'dashboard.html'
-    if not template_path.exists():
-        template_path.parent.mkdir(parents=True, exist_ok=True)
-        template_path.write_text(get_dashboard_html(), encoding='utf-8')
-    try:
-        return render_template('dashboard.html')
-    except Exception as e:
-        logger.warning("Template render failed, falling back to inline HTML: %s", e)
-        return get_dashboard_html()
-
-    template_path = BASE_DIR / "templates" / "dashboard.html"
-    if not template_path.exists():
-        template_path.parent.mkdir(parents=True, exist_ok=True)
-        with template_path.open('w', encoding='utf-8') as f:
->>>>>>> 39a7e139
-            f.write(get_dashboard_html())
-    try:
-        return render_template('dashboard.html')
-    except Exception as e:
-        logger.warning("Template render failed, falling back to inline HTML: %s", e)
-        return get_dashboard_html()
-
-def get_dashboard_html():
-    """Return basic dashboard HTML if template is missing"""
-    return '''<!DOCTYPE html>
-<html><head><title>AI Trading Dashboard</title>
-<style>body{background:#1a1a1a;color:#fff;font-family:Arial;margin:24px}</style>
-</head><body>
-<h1>AI Trading Dashboard</h1>
-<div id="status">Loading...</div>
-<script>
-setInterval(function(){
-    fetch('/api/status').then(r=>r.json()).then(data=>{
-        document.getElementById('status').innerHTML =
-          'Running: ' + (data.is_running ? 'Yes' : 'No') +
-          ' | Capital: ' + (data.current_capital || 0) +
-          ' | PnL: ' + (data.total_pnl || 0) +
-          ' | Trades: ' + (data.total_trades || 0);
-    });
-}, 5000);
-</script>
-</body></html>'''
-
-@app.route('/api/status')
-def get_status():
-    """Get current system status"""
-    # 1) Try engine (in-process)
-
-    status = _get_live_status_from_engine()
-    # 2) Fallback to DB if engine not in-process
-    if status is None:
-        status = _get_status_from_db()
-        status['error'] = 'Trading engine not connected to this process'
-    status.setdefault('active_strategies', TradingConfig.ACTIVE_STRATEGIES)
-    status['available_strategies'] = AVAILABLE_STRATEGIES
-    return jsonify(status)
-
-    status = _get_live_status_from_engine()
-    # 2) Fallback to DB if engine not in-process
-    if status is None:
-        status = _get_status_from_db()
-        status['error'] = 'Trading engine not connected to this process'
-    status.setdefault('active_strategies', TradingConfig.ACTIVE_STRATEGIES)
-    status['available_strategies'] = AVAILABLE_STRATEGIES
-    return jsonify(status)
-
-
-@app.route('/api/trades')
-def get_trades():
-    """Get recent trades"""
-    try:
-        limit = request.args.get('limit', 100, type=int)
-        trades_df = _df_safe_copy(db_manager.get_recent_trades(limit=limit))
-        if trades_df.empty:
-            return jsonify({'trades': []})
-
-        # Ensure JSON-serializable timestamps
-        for col in ("entry_timestamp", "exit_timestamp"):
-            if col in trades_df.columns:
-                trades_df[col] = pd.to_datetime(trades_df[col], errors="coerce").map(_iso)
-
-        trades_list = trades_df.to_dict('records')
-        return jsonify({'trades': trades_list})
-
-    except Exception as e:
-        logger.error("Error getting trades: %s", e)
-        return jsonify({'error': str(e)}), 500
-
-@app.route('/api/performance')
-def get_performance():
-    """Get performance metrics and charts"""
-    try:
-        trades_df = _df_safe_copy(db_manager.get_recent_trades(limit=1000))
-
-        # Charts
-        perf_chart = create_performance_chart(trades_df)
-        strategy_chart = create_strategy_performance_chart()
-        hourly_chart = create_hourly_performance_chart()
-
-        # Metrics
-        if trades_df.empty:
-            metrics = {
-                'total_trades': 0,
-                'winning_trades': 0,
-                'win_rate': 0.0,
-                'total_pnl': 0.0,
-                'avg_trade_pnl': 0.0,
-                'max_win': 0.0,
-                'max_loss': 0.0
-            }
-        else:
-            total_trades = len(trades_df)
-            winning_trades = int((trades_df['pnl'] > 0).sum())
-            total_pnl = float(trades_df['pnl'].sum())
-            metrics = {
-                'total_trades': total_trades,
-                'winning_trades': winning_trades,
-                'win_rate': (winning_trades / total_trades) * 100 if total_trades else 0.0,
-                'total_pnl': total_pnl,
-                'avg_trade_pnl': total_pnl / total_trades if total_trades else 0.0,
-                'max_win': float(trades_df['pnl'].max()),
-                'max_loss': float(trades_df['pnl'].min())
-            }
-
-        return jsonify({
-            'metrics': metrics,
-            'performance_chart': perf_chart,
-            'strategy_chart': strategy_chart,
-            'hourly_chart': hourly_chart
-        })
-
-    except Exception as e:
-        logger.error("Error getting performance data: %s", e)
-        return jsonify({'error': str(e)}), 500
-
-@app.route('/api/strategies')
-def get_strategies():
-    """Get strategy performance breakdown"""
-    try:
-        strategy_df = _df_safe_copy(db_manager.get_strategy_performance())
-        if strategy_df.empty:
-            return jsonify({'strategies': []})
-
-        strategies_list = strategy_df.to_dict('records')
-        return jsonify({'strategies': strategies_list})
-
-    except Exception as e:
-
-        logger.error("Error getting strategy data: %s", e)
-        return jsonify({'error': str(e)}), 500
-
-
-@app.route('/api/config', methods=['GET', 'POST'])
-def api_config():
-    """Expose and update trading configuration."""
-    if request.method == 'GET':
-        return jsonify({
-            'config': TradingConfig.to_dashboard(),
-            'available_strategies': AVAILABLE_STRATEGIES,
-        })
-
-    payload = request.get_json(force=True, silent=True) or {}
-    updates = {}
-    try:
-        if isinstance(payload.get('trading'), dict):
-            updates['trading'] = payload['trading']
-        if isinstance(payload.get('strategy_params'), dict):
-            updates['strategy_params'] = payload['strategy_params']
-        if isinstance(payload.get('backtest'), dict):
-            updates['backtest'] = payload['backtest']
-        active = payload.get('active_strategies')
-        if active is not None:
-            updates.setdefault('trading', {})['active_strategies'] = active
-
-        if not updates:
-            return jsonify({
-                'status': 'no_changes',
-                'config': TradingConfig.to_dashboard()
-            })
-
-        config = TradingConfig.update_config(updates)
-        if trading_engine and getattr(trading_engine, 'is_running', False):
-            trading_engine.refresh_config()
-        return jsonify({'status': 'success', 'config': config})
-    except Exception as e:
-        logger.error("Config update failed: %s", e)
-        return jsonify({'status': 'error', 'message': str(e)}), 500
-
-@app.route('/api/export')
-def export_trades():
-    """Export trades to CSV"""
-    try:
-        filename = export_trades_to_csv(db_manager)
-
-        logger.error("Error getting strategy data: %s", e)
-        return jsonify({'error': str(e)}), 500
-
-
-@app.route('/api/config', methods=['GET', 'POST'])
-def api_config():
-    """Expose and update trading configuration."""
-    if request.method == 'GET':
-        return jsonify({
-            'config': TradingConfig.to_dashboard(),
-            'available_strategies': AVAILABLE_STRATEGIES,
-        })
-
-    payload = request.get_json(force=True, silent=True) or {}
-    updates = {}
-    try:
-        if isinstance(payload.get('trading'), dict):
-            updates['trading'] = payload['trading']
-        if isinstance(payload.get('strategy_params'), dict):
-            updates['strategy_params'] = payload['strategy_params']
-        if isinstance(payload.get('backtest'), dict):
-            updates['backtest'] = payload['backtest']
-        active = payload.get('active_strategies')
-        if active is not None:
-            updates.setdefault('trading', {})['active_strategies'] = active
-
-        if not updates:
-            return jsonify({
-                'status': 'no_changes',
-                'config': TradingConfig.to_dashboard()
-            })
-
-        config = TradingConfig.update_config(updates)
-        if trading_engine and getattr(trading_engine, 'is_running', False):
-            trading_engine.refresh_config()
-        return jsonify({'status': 'success', 'config': config})
-    except Exception as e:
-        logger.error("Config update failed: %s", e)
-        return jsonify({'status': 'error', 'message': str(e)}), 500
-
-@app.route('/api/export')
-def export_trades():
-    """Export trades to CSV"""
-    try:
-        filename = export_trades_to_csv(db_manager)
-
-        if filename and os.path.exists(filename):
-            return send_file(filename, as_attachment=True, download_name=os.path.basename(filename))
-        else:
-            return jsonify({'error': 'No trades to export or file creation failed'}), 404
-
-    except Exception as e:
-
-        logger.error("Error exporting trades: %s", e)
-        return jsonify({'error': str(e)}), 500
-
-
-@app.route('/api/backtest', methods=['POST'])
-def run_backtest_api():
-    """Run historical backtest and optionally apply winning strategy."""
-    payload = request.get_json(force=True, silent=True) or {}
-    auto_apply = payload.get('auto_apply_best', True)
-    try:
-        from backtester import Backtester  # Local import to prevent circular on startup
-
-        tester = Backtester(
-            symbol=payload.get('symbol'),
-            interval=payload.get('interval'),
-            lookback_days=payload.get('lookback_days'),
-            strategies=payload.get('strategies'),
-            auto_apply_best=auto_apply,
-        )
-        result = tester.run()
-        if auto_apply and trading_engine and getattr(trading_engine, 'is_running', False):
-            trading_engine.refresh_config()
-        return jsonify({'status': 'success', 'result': result})
-    except Exception as e:
-        logger.error("Backtest failed: %s", e)
-        return jsonify({'status': 'error', 'message': str(e)}), 500
-
-
-        logger.error("Error exporting trades: %s", e)
-        return jsonify({'error': str(e)}), 500
-
-
-@app.route('/api/backtest', methods=['POST'])
-def run_backtest_api():
-    """Run historical backtest and optionally apply winning strategy."""
-    payload = request.get_json(force=True, silent=True) or {}
-    auto_apply = payload.get('auto_apply_best', True)
-    try:
-        from backtester import Backtester  # Local import to prevent circular on startup
-
-        tester = Backtester(
-            symbol=payload.get('symbol'),
-            interval=payload.get('interval'),
-            lookback_days=payload.get('lookback_days'),
-            strategies=payload.get('strategies'),
-            auto_apply_best=auto_apply,
-        )
-        result = tester.run()
-        if auto_apply and trading_engine and getattr(trading_engine, 'is_running', False):
-            trading_engine.refresh_config()
-        return jsonify({'status': 'success', 'result': result})
-    except Exception as e:
-        logger.error("Backtest failed: %s", e)
-        return jsonify({'status': 'error', 'message': str(e)}), 500
-
-
-@app.route('/api/control/<action>')
-def control_system(action):
-    """Control trading system (start/stop)"""
-    global trading_engine
-
-    try:
-        if action == 'start':
-            # Lazy-import here to avoid "cannot import name TradingEngine" at module import time
-            if trading_engine is None:
-                try:
-                    from trading_engine import TradingEngine as _TradingEngine
-                except Exception as ie:
-                    # Give a clear error message back to the UI
-                    return jsonify({'status': 'error', 'message': f'Import error for TradingEngine: {ie}'}), 500
-
-                trading_engine = _TradingEngine()
-                trading_engine.start()
-                return jsonify({'status': 'success', 'message': 'Trading engine started'})
-
-            elif not trading_engine.is_running:
-                trading_engine.start()
-                return jsonify({'status': 'success', 'message': 'Trading engine restarted'})
-            else:
-                return jsonify({'status': 'info', 'message': 'Trading engine already running'})
-
-        elif action == 'stop':
-            if trading_engine and trading_engine.is_running:
-                trading_engine.stop()
-                return jsonify({'status': 'success', 'message': 'Trading engine stopped'})
-            else:
-                return jsonify({'status': 'info', 'message': 'Trading engine not running'})
-
-        else:
-            return jsonify({'status': 'error', 'message': f'Unknown action: {action}'}), 400
-
-    except Exception as e:
-        return jsonify({'status': 'error', 'message': f'Control error: {str(e)}'}), 500
-
-# ============= Socket.IO =============
-
-@socketio.on('connect')
-def handle_connect():
-    emit('status', {'message': 'Connected to trading dashboard'})
-    logger.info("Client connected to dashboard")
-    # Push an immediate status & metrics snapshot on connect
-    try:
-        status = _get_live_status_from_engine() or _get_status_from_db()
-        socketio.emit('status_update', status)
-        # Optionally push metrics too
-        trades_df = _df_safe_copy(db_manager.get_recent_trades(limit=1000))
-        metrics_payload = {
-            'metrics': {
-                'total_trades': int(len(trades_df)) if not trades_df.empty else 0,
-                'total_pnl': float(trades_df['pnl'].sum()) if not trades_df.empty else 0.0
-            }
-        }
-        socketio.emit('metrics_update', metrics_payload)
-    except Exception as e:
-        logger.debug("Initial push on connect failed: %s", e)
-
-@socketio.on('disconnect')
-def handle_disconnect():
-    logger.info("Client disconnected from dashboard")
-
-def dashboard_update_task():
-    """SocketIO-friendly background task to send real-time updates."""
-    while True:
-        try:
-            status = _get_live_status_from_engine() or _get_status_from_db()
-            socketio.emit('status_update', status)
-            socketio.sleep(5)  # non-blocking sleep in SocketIO context
-        except Exception as e:
-            logger.warning("Dashboard update error: %s", e)
-            socketio.sleep(10)
-
-def ensure_background_task():
-    """Start the SocketIO background task if not running."""
-    # Using an attribute to keep a single task
-    if not hasattr(ensure_background_task, "_started"):
-        socketio.start_background_task(target=dashboard_update_task)
-        ensure_background_task._started = True
-        logger.info("Dashboard update background task started")
-
-# ============= Main =============
-
-if __name__ == '__main__':
-    ensure_background_task()
-    logger.info("🌐 Starting Trading Dashboard on http://localhost:5000")
-    socketio.run(app, host='0.0.0.0', port=5000, debug=False, use_reloader=False)
+# DASHBOARD_APP.PY - Real-time Trading Dashboard
+# Web-based dashboard for monitoring algo trading system
+# Version: 1.1
+
+
+from flask import Flask, render_template, jsonify, request, send_file
+from flask_socketio import SocketIO, emit
+import json
+import os
+from pathlib import Path
+from datetime import datetime
+
+from flask import Flask, render_template, jsonify, request, send_file
+from flask_socketio import SocketIO, emit
+import json
+import os
+from datetime import datetime
+from pathlib import Path
+
+import pandas as pd
+import plotly.graph_objs as go
+import plotly.utils
+import time
+import sys
+import threading
+
+
+# --- Paths ---
+BASE_DIR = Path(__file__).resolve().parent
+
+# --- Imports & logger fallback ---
+import logging
+logger = None
+
+BASE_DIR = Path(__file__).resolve().parent
+
+# --- Imports & logger fallback ---
+import logging
+logger = None
+try:
+    from trading_engine import TradingEngine  # single import, used everywhere
+    from algo_trading_main import (
+        DatabaseManager,
+        TradingConfig,
+        export_trades_to_csv,
+        logger as ext_logger,
+        STRATEGY_REGISTRY,
+    )
+    logger = ext_logger
+
+except ImportError as e:
+    print("Error: Please ensure algo_trading_main.py is available:", e)
+
+from flask import Flask, render_template, jsonify, request, send_file
+from flask_socketio import SocketIO, emit
+import json
+import os
+
+from datetime import datetime
+import pandas as pd
+import plotly.graph_objs as go
+import plotly.utils
+import time
+import sys
+import threading
+
+from pathlib import Path
+from datetime import datetime
+import pandas as pd
+import plotly.graph_objs as go
+import plotly.utils
+import time
+import sys
+import threading
+
+
+# --- Paths ---
+BASE_DIR = Path(__file__).resolve().parent
+
+# --- Imports & logger fallback ---
+import logging
+logger = None
+
+try:
+    from trading_engine import TradingEngine  # single import, used everywhere
+    from algo_trading_main import (
+        DatabaseManager,
+        TradingConfig,
+        export_trades_to_csv,
+        logger as ext_logger,
+        STRATEGY_REGISTRY,
+    )
+    logger = ext_logger
+
+except ImportError as e:
+    print("Error: Please ensure algo_trading_main.py is available:", e)
+
+    # Fallback logger
+    logging.basicConfig(level=logging.INFO, format="%(asctime)s %(levelname)s: %(message)s")
+    logger = logging.getLogger("dashboard_fallback")
+
+    # we still attempt to run with a best-effort DB manager
+    try:
+
+        from algo_trading_main import DatabaseManager, export_trades_to_csv, TradingConfig
+    except Exception as e2:
+        logger.error("Critical: Could not import DatabaseManager/export_trades_to_csv: %s", e2)
+        sys.exit(1)
+
+
+# --- Flask / SocketIO ---
+app = Flask(__name__, template_folder=str(BASE_DIR / "templates"))
+
+# --- Flask / SocketIO ---
+app = Flask(__name__, template_folder=str(BASE_DIR / "templates"))
+
+        from algo_trading_main import DatabaseManager, export_trades_to_csv, TradingConfig
+    except Exception as e2:
+        logger.error("Critical: Could not import DatabaseManager/export_trades_to_csv: %s", e2)
+        sys.exit(1)
+
+# --- Flask / SocketIO ---
+app = Flask(__name__, template_folder=str(BASE_DIR / "templates"))
+
+
+app.config['SECRET_KEY'] = 'algo_trading_secret_key_2024'
+
+# Force threading backend to avoid eventlet/gevent mismatches unless you explicitly install/configure them.
+socketio = SocketIO(app, cors_allowed_origins="*", async_mode="threading")
+
+# --- Globals ---
+
+trading_engine = None
+_engine_lock = threading.RLock()
+db_manager = DatabaseManager()
+AVAILABLE_STRATEGIES = list(STRATEGY_REGISTRY.keys()) if 'STRATEGY_REGISTRY' in globals() else []
+
+trading_engine = None
+_engine_lock = threading.RLock()
+db_manager = DatabaseManager()
+AVAILABLE_STRATEGIES = list(STRATEGY_REGISTRY.keys()) if 'STRATEGY_REGISTRY' in globals() else []
+
+
+# ============= Helpers =============
+
+def _df_safe_copy(df: pd.DataFrame) -> pd.DataFrame:
+    return df.copy(deep=True) if df is not None and not df.empty else pd.DataFrame()
+
+def _iso(dt) -> str:
+    try:
+        if pd.isna(dt):
+            return None
+        if isinstance(dt, str):
+            return dt
+        if isinstance(dt, (pd.Timestamp, datetime)):
+            return dt.isoformat()
+        return str(dt)
+    except Exception:
+        return None
+
+def _get_live_status_from_engine():
+    with _engine_lock:
+        if trading_engine and getattr(trading_engine, "is_running", False):
+            try:
+                return trading_engine.get_status()
+            except Exception as e:
+                logger.warning("get_status() failed; falling back to DB: %s", e)
+    return None
+
+def _get_status_from_db():
+    """
+    OPTIONAL: If you persist status snapshots in your DB, fetch the latest here.
+    If you don't, consider deriving from recent trades P&L as a weaker fallback.
+    """
+
+    status = {
+        'is_running': False,
+        'current_capital': TradingConfig.TOTAL_CAPITAL,
+        'total_pnl': 0,
+        'total_trades': 0,
+        'winning_trades': 0,
+        'win_rate': 0.0,
+        'open_positions': 0,
+        'current_price': 0,
+        'active_strategies': TradingConfig.ACTIVE_STRATEGIES,
+    }
+
+    status = {
+        'is_running': False,
+        'current_capital': TradingConfig.TOTAL_CAPITAL,
+        'total_pnl': 0,
+        'total_trades': 0,
+        'winning_trades': 0,
+        'win_rate': 0.0,
+        'open_positions': 0,
+        'current_price': 0,
+        'active_strategies': TradingConfig.ACTIVE_STRATEGIES,
+    }
+
+    try:
+        trades_df = db_manager.get_recent_trades(limit=1000)
+        if trades_df is not None and not trades_df.empty:
+            tdf = _df_safe_copy(trades_df)
+            total_trades = len(tdf)
+            total_pnl = float(tdf["pnl"].sum())
+            wins = int((tdf["pnl"] > 0).sum())
+            status.update({
+                'total_trades': total_trades,
+                'total_pnl': total_pnl,
+                'winning_trades': wins,
+                'win_rate': (wins / total_trades) * 100 if total_trades else 0.0,
+            })
+    except Exception as e:
+        logger.debug("DB status fallback failed: %s", e)
+    return status
+
+# ============= Charts =============
+
+def create_performance_chart(trades_df: pd.DataFrame):
+    """Create performance chart using Plotly (cumulative P&L vs trade # and vs time)."""
+    tdf = _df_safe_copy(trades_df)
+    if tdf.empty or "pnl" not in tdf.columns:
+        return json.dumps({})
+
+    # Prefer a chronological sort (entry or exit timestamp if present)
+    time_col = "exit_timestamp" if "exit_timestamp" in tdf.columns else "entry_timestamp"
+    if time_col in tdf.columns:
+        tdf[time_col] = pd.to_datetime(tdf[time_col], errors="coerce")
+        tdf = tdf.sort_values(time_col)
+    else:
+        tdf = tdf.reset_index(drop=True)
+
+    tdf["cumulative_pnl"] = tdf["pnl"].cumsum()
+    tdf["trade_num"] = range(1, len(tdf) + 1)
+    tdf["time_x"] = tdf[time_col] if time_col in tdf.columns else tdf["trade_num"]
+
+    trace_trade_num = go.Scatter(
+        x=tdf["trade_num"],
+        y=tdf["cumulative_pnl"],
+        mode='lines+markers',
+        name='Cumulative P&L (by trade #)',
+        line=dict(width=3),
+        marker=dict(size=6)
+    )
+
+    trace_time = go.Scatter(
+        x=tdf["time_x"],
+        y=tdf["cumulative_pnl"],
+        mode='lines',
+        name='Cumulative P&L (by time)',
+        line=dict(width=2, dash="dot")
+    )
+
+    layout = go.Layout(
+        title='Trading Performance',
+        xaxis=dict(title='Trade # / Time'),
+        yaxis=dict(title='Cumulative P&L (₹)'),
+        hovermode='x unified',
+        template='plotly_dark',
+        plot_bgcolor='rgba(0,0,0,0)',
+        paper_bgcolor='rgba(0,0,0,0)',
+        legend=dict(orientation="h", yanchor="bottom", y=1.02, xanchor="right", x=1)
+    )
+    fig = go.Figure(data=[trace_trade_num, trace_time], layout=layout)
+    return json.dumps(fig, cls=plotly.utils.PlotlyJSONEncoder)
+
+def create_strategy_performance_chart():
+    """Create strategy performance comparison chart."""
+    strategy_df = _df_safe_copy(db_manager.get_strategy_performance())
+    if strategy_df.empty or "strategy" not in strategy_df.columns:
+        return json.dumps({})
+
+    strategy_df["total_pnl"] = strategy_df.get("total_pnl", 0.0)
+
+    trace1 = go.Bar(
+        x=strategy_df['strategy'],
+        y=strategy_df['total_pnl'],
+        name='Total P&L'
+    )
+
+    layout = go.Layout(
+        title='Strategy Performance Comparison',
+        xaxis=dict(title='Strategy'),
+        yaxis=dict(title='Total P&L (₹)'),
+        template='plotly_dark',
+        plot_bgcolor='rgba(0,0,0,0)',
+        paper_bgcolor='rgba(0,0,0,0)',
+    )
+
+    fig = go.Figure(data=[trace1], layout=layout)
+    return json.dumps(fig, cls=plotly.utils.PlotlyJSONEncoder)
+
+def create_hourly_performance_chart():
+    """Create hourly performance analysis chart."""
+    trades_df = _df_safe_copy(db_manager.get_recent_trades(limit=1000))
+    if trades_df.empty:
+        return json.dumps({})
+
+    if "entry_timestamp" in trades_df.columns:
+        trades_df["entry_timestamp"] = pd.to_datetime(trades_df["entry_timestamp"], errors="coerce")
+        trades_df["entry_hour"] = trades_df["entry_timestamp"].dt.hour
+    else:
+        trades_df["entry_hour"] = 0
+
+    hourly_pnl = trades_df.groupby('entry_hour', as_index=False)['pnl'].sum()
+
+    trace1 = go.Bar(
+        x=hourly_pnl['entry_hour'],
+        y=hourly_pnl['pnl'],
+        name='Hourly P&L'
+    )
+
+    layout = go.Layout(
+        title='Hourly Trading Performance',
+        xaxis=dict(title='Hour of Day', tickmode='linear', dtick=1),
+        yaxis=dict(title='Total P&L (₹)'),
+        template='plotly_dark',
+        plot_bgcolor='rgba(0,0,0,0)',
+        paper_bgcolor='rgba(0,0,0,0)',
+    )
+
+    fig = go.Figure(data=[trace1], layout=layout)
+    return json.dumps(fig, cls=plotly.utils.PlotlyJSONEncoder)
+
+# ============= Routes =============
+
+@app.route('/')
+def dashboard():
+    """Main dashboard page"""
+
+    template_path = BASE_DIR / "templates" / "dashboard.html"
+    if not template_path.exists():
+        template_path.parent.mkdir(parents=True, exist_ok=True)
+        with template_path.open('w', encoding='utf-8') as f:
+
+
+    template_path = BASE_DIR / 'templates' / 'dashboard.html'
+    if not template_path.exists():
+        template_path.parent.mkdir(parents=True, exist_ok=True)
+        template_path.write_text(get_dashboard_html(), encoding='utf-8')
+    try:
+        return render_template('dashboard.html')
+    except Exception as e:
+        logger.warning("Template render failed, falling back to inline HTML: %s", e)
+        return get_dashboard_html()
+
+    template_path = BASE_DIR / "templates" / "dashboard.html"
+    if not template_path.exists():
+        template_path.parent.mkdir(parents=True, exist_ok=True)
+        with template_path.open('w', encoding='utf-8') as f:
+
+            f.write(get_dashboard_html())
+    try:
+        return render_template('dashboard.html')
+    except Exception as e:
+        logger.warning("Template render failed, falling back to inline HTML: %s", e)
+        return get_dashboard_html()
+
+def get_dashboard_html():
+    """Return basic dashboard HTML if template is missing"""
+    return '''<!DOCTYPE html>
+<html><head><title>AI Trading Dashboard</title>
+<style>body{background:#1a1a1a;color:#fff;font-family:Arial;margin:24px}</style>
+</head><body>
+<h1>AI Trading Dashboard</h1>
+<div id="status">Loading...</div>
+<script>
+setInterval(function(){
+    fetch('/api/status').then(r=>r.json()).then(data=>{
+        document.getElementById('status').innerHTML =
+          'Running: ' + (data.is_running ? 'Yes' : 'No') +
+          ' | Capital: ' + (data.current_capital || 0) +
+          ' | PnL: ' + (data.total_pnl || 0) +
+          ' | Trades: ' + (data.total_trades || 0);
+    });
+}, 5000);
+</script>
+</body></html>'''
+
+@app.route('/api/status')
+def get_status():
+    """Get current system status"""
+    # 1) Try engine (in-process)
+
+    status = _get_live_status_from_engine()
+    # 2) Fallback to DB if engine not in-process
+    if status is None:
+        status = _get_status_from_db()
+        status['error'] = 'Trading engine not connected to this process'
+    status.setdefault('active_strategies', TradingConfig.ACTIVE_STRATEGIES)
+    status['available_strategies'] = AVAILABLE_STRATEGIES
+    return jsonify(status)
+
+    status = _get_live_status_from_engine()
+    # 2) Fallback to DB if engine not in-process
+    if status is None:
+        status = _get_status_from_db()
+        status['error'] = 'Trading engine not connected to this process'
+    status.setdefault('active_strategies', TradingConfig.ACTIVE_STRATEGIES)
+    status['available_strategies'] = AVAILABLE_STRATEGIES
+    return jsonify(status)
+
+
+@app.route('/api/trades')
+def get_trades():
+    """Get recent trades"""
+    try:
+        limit = request.args.get('limit', 100, type=int)
+        trades_df = _df_safe_copy(db_manager.get_recent_trades(limit=limit))
+        if trades_df.empty:
+            return jsonify({'trades': []})
+
+        # Ensure JSON-serializable timestamps
+        for col in ("entry_timestamp", "exit_timestamp"):
+            if col in trades_df.columns:
+                trades_df[col] = pd.to_datetime(trades_df[col], errors="coerce").map(_iso)
+
+        trades_list = trades_df.to_dict('records')
+        return jsonify({'trades': trades_list})
+
+    except Exception as e:
+        logger.error("Error getting trades: %s", e)
+        return jsonify({'error': str(e)}), 500
+
+@app.route('/api/performance')
+def get_performance():
+    """Get performance metrics and charts"""
+    try:
+        trades_df = _df_safe_copy(db_manager.get_recent_trades(limit=1000))
+
+        # Charts
+        perf_chart = create_performance_chart(trades_df)
+        strategy_chart = create_strategy_performance_chart()
+        hourly_chart = create_hourly_performance_chart()
+
+        # Metrics
+        if trades_df.empty:
+            metrics = {
+                'total_trades': 0,
+                'winning_trades': 0,
+                'win_rate': 0.0,
+                'total_pnl': 0.0,
+                'avg_trade_pnl': 0.0,
+                'max_win': 0.0,
+                'max_loss': 0.0
+            }
+        else:
+            total_trades = len(trades_df)
+            winning_trades = int((trades_df['pnl'] > 0).sum())
+            total_pnl = float(trades_df['pnl'].sum())
+            metrics = {
+                'total_trades': total_trades,
+                'winning_trades': winning_trades,
+                'win_rate': (winning_trades / total_trades) * 100 if total_trades else 0.0,
+                'total_pnl': total_pnl,
+                'avg_trade_pnl': total_pnl / total_trades if total_trades else 0.0,
+                'max_win': float(trades_df['pnl'].max()),
+                'max_loss': float(trades_df['pnl'].min())
+            }
+
+        return jsonify({
+            'metrics': metrics,
+            'performance_chart': perf_chart,
+            'strategy_chart': strategy_chart,
+            'hourly_chart': hourly_chart
+        })
+
+    except Exception as e:
+        logger.error("Error getting performance data: %s", e)
+        return jsonify({'error': str(e)}), 500
+
+@app.route('/api/strategies')
+def get_strategies():
+    """Get strategy performance breakdown"""
+    try:
+        strategy_df = _df_safe_copy(db_manager.get_strategy_performance())
+        if strategy_df.empty:
+            return jsonify({'strategies': []})
+
+        strategies_list = strategy_df.to_dict('records')
+        return jsonify({'strategies': strategies_list})
+
+    except Exception as e:
+
+        logger.error("Error getting strategy data: %s", e)
+        return jsonify({'error': str(e)}), 500
+
+
+@app.route('/api/config', methods=['GET', 'POST'])
+def api_config():
+    """Expose and update trading configuration."""
+    if request.method == 'GET':
+        return jsonify({
+            'config': TradingConfig.to_dashboard(),
+            'available_strategies': AVAILABLE_STRATEGIES,
+        })
+
+    payload = request.get_json(force=True, silent=True) or {}
+    updates = {}
+    try:
+        if isinstance(payload.get('trading'), dict):
+            updates['trading'] = payload['trading']
+        if isinstance(payload.get('strategy_params'), dict):
+            updates['strategy_params'] = payload['strategy_params']
+        if isinstance(payload.get('backtest'), dict):
+            updates['backtest'] = payload['backtest']
+        active = payload.get('active_strategies')
+        if active is not None:
+            updates.setdefault('trading', {})['active_strategies'] = active
+
+        if not updates:
+            return jsonify({
+                'status': 'no_changes',
+                'config': TradingConfig.to_dashboard()
+            })
+
+        config = TradingConfig.update_config(updates)
+        if trading_engine and getattr(trading_engine, 'is_running', False):
+            trading_engine.refresh_config()
+        return jsonify({'status': 'success', 'config': config})
+    except Exception as e:
+        logger.error("Config update failed: %s", e)
+        return jsonify({'status': 'error', 'message': str(e)}), 500
+
+@app.route('/api/export')
+def export_trades():
+    """Export trades to CSV"""
+    try:
+        filename = export_trades_to_csv(db_manager)
+
+        logger.error("Error getting strategy data: %s", e)
+        return jsonify({'error': str(e)}), 500
+
+
+@app.route('/api/config', methods=['GET', 'POST'])
+def api_config():
+    """Expose and update trading configuration."""
+    if request.method == 'GET':
+        return jsonify({
+            'config': TradingConfig.to_dashboard(),
+            'available_strategies': AVAILABLE_STRATEGIES,
+        })
+
+    payload = request.get_json(force=True, silent=True) or {}
+    updates = {}
+    try:
+        if isinstance(payload.get('trading'), dict):
+            updates['trading'] = payload['trading']
+        if isinstance(payload.get('strategy_params'), dict):
+            updates['strategy_params'] = payload['strategy_params']
+        if isinstance(payload.get('backtest'), dict):
+            updates['backtest'] = payload['backtest']
+        active = payload.get('active_strategies')
+        if active is not None:
+            updates.setdefault('trading', {})['active_strategies'] = active
+
+        if not updates:
+            return jsonify({
+                'status': 'no_changes',
+                'config': TradingConfig.to_dashboard()
+            })
+
+        config = TradingConfig.update_config(updates)
+        if trading_engine and getattr(trading_engine, 'is_running', False):
+            trading_engine.refresh_config()
+        return jsonify({'status': 'success', 'config': config})
+    except Exception as e:
+        logger.error("Config update failed: %s", e)
+        return jsonify({'status': 'error', 'message': str(e)}), 500
+
+@app.route('/api/export')
+def export_trades():
+    """Export trades to CSV"""
+    try:
+        filename = export_trades_to_csv(db_manager)
+
+        if filename and os.path.exists(filename):
+            return send_file(filename, as_attachment=True, download_name=os.path.basename(filename))
+        else:
+            return jsonify({'error': 'No trades to export or file creation failed'}), 404
+
+    except Exception as e:
+
+        logger.error("Error exporting trades: %s", e)
+        return jsonify({'error': str(e)}), 500
+
+
+@app.route('/api/backtest', methods=['POST'])
+def run_backtest_api():
+    """Run historical backtest and optionally apply winning strategy."""
+    payload = request.get_json(force=True, silent=True) or {}
+    auto_apply = payload.get('auto_apply_best', True)
+    try:
+        from backtester import Backtester  # Local import to prevent circular on startup
+
+        tester = Backtester(
+            symbol=payload.get('symbol'),
+            interval=payload.get('interval'),
+            lookback_days=payload.get('lookback_days'),
+            strategies=payload.get('strategies'),
+            auto_apply_best=auto_apply,
+        )
+        result = tester.run()
+        if auto_apply and trading_engine and getattr(trading_engine, 'is_running', False):
+            trading_engine.refresh_config()
+        return jsonify({'status': 'success', 'result': result})
+    except Exception as e:
+        logger.error("Backtest failed: %s", e)
+        return jsonify({'status': 'error', 'message': str(e)}), 500
+
+
+        logger.error("Error exporting trades: %s", e)
+        return jsonify({'error': str(e)}), 500
+
+
+@app.route('/api/backtest', methods=['POST'])
+def run_backtest_api():
+    """Run historical backtest and optionally apply winning strategy."""
+    payload = request.get_json(force=True, silent=True) or {}
+    auto_apply = payload.get('auto_apply_best', True)
+    try:
+        from backtester import Backtester  # Local import to prevent circular on startup
+
+        tester = Backtester(
+            symbol=payload.get('symbol'),
+            interval=payload.get('interval'),
+            lookback_days=payload.get('lookback_days'),
+            strategies=payload.get('strategies'),
+            auto_apply_best=auto_apply,
+        )
+        result = tester.run()
+        if auto_apply and trading_engine and getattr(trading_engine, 'is_running', False):
+            trading_engine.refresh_config()
+        return jsonify({'status': 'success', 'result': result})
+    except Exception as e:
+        logger.error("Backtest failed: %s", e)
+        return jsonify({'status': 'error', 'message': str(e)}), 500
+
+
+@app.route('/api/control/<action>')
+def control_system(action):
+    """Control trading system (start/stop)"""
+    global trading_engine
+
+    try:
+        if action == 'start':
+            # Lazy-import here to avoid "cannot import name TradingEngine" at module import time
+            if trading_engine is None:
+                try:
+                    from trading_engine import TradingEngine as _TradingEngine
+                except Exception as ie:
+                    # Give a clear error message back to the UI
+                    return jsonify({'status': 'error', 'message': f'Import error for TradingEngine: {ie}'}), 500
+
+                trading_engine = _TradingEngine()
+                trading_engine.start()
+                return jsonify({'status': 'success', 'message': 'Trading engine started'})
+
+            elif not trading_engine.is_running:
+                trading_engine.start()
+                return jsonify({'status': 'success', 'message': 'Trading engine restarted'})
+            else:
+                return jsonify({'status': 'info', 'message': 'Trading engine already running'})
+
+        elif action == 'stop':
+            if trading_engine and trading_engine.is_running:
+                trading_engine.stop()
+                return jsonify({'status': 'success', 'message': 'Trading engine stopped'})
+            else:
+                return jsonify({'status': 'info', 'message': 'Trading engine not running'})
+
+        else:
+            return jsonify({'status': 'error', 'message': f'Unknown action: {action}'}), 400
+
+    except Exception as e:
+        return jsonify({'status': 'error', 'message': f'Control error: {str(e)}'}), 500
+
+# ============= Socket.IO =============
+
+@socketio.on('connect')
+def handle_connect():
+    emit('status', {'message': 'Connected to trading dashboard'})
+    logger.info("Client connected to dashboard")
+    # Push an immediate status & metrics snapshot on connect
+    try:
+        status = _get_live_status_from_engine() or _get_status_from_db()
+        socketio.emit('status_update', status)
+        # Optionally push metrics too
+        trades_df = _df_safe_copy(db_manager.get_recent_trades(limit=1000))
+        metrics_payload = {
+            'metrics': {
+                'total_trades': int(len(trades_df)) if not trades_df.empty else 0,
+                'total_pnl': float(trades_df['pnl'].sum()) if not trades_df.empty else 0.0
+            }
+        }
+        socketio.emit('metrics_update', metrics_payload)
+    except Exception as e:
+        logger.debug("Initial push on connect failed: %s", e)
+
+@socketio.on('disconnect')
+def handle_disconnect():
+    logger.info("Client disconnected from dashboard")
+
+def dashboard_update_task():
+    """SocketIO-friendly background task to send real-time updates."""
+    while True:
+        try:
+            status = _get_live_status_from_engine() or _get_status_from_db()
+            socketio.emit('status_update', status)
+            socketio.sleep(5)  # non-blocking sleep in SocketIO context
+        except Exception as e:
+            logger.warning("Dashboard update error: %s", e)
+            socketio.sleep(10)
+
+def ensure_background_task():
+    """Start the SocketIO background task if not running."""
+    # Using an attribute to keep a single task
+    if not hasattr(ensure_background_task, "_started"):
+        socketio.start_background_task(target=dashboard_update_task)
+        ensure_background_task._started = True
+        logger.info("Dashboard update background task started")
+
+# ============= 
+if __name__ == '__main__':
+    ensure_background_task()
+    logger.info("🌐 Starting Trading Dashboard on http://localhost:5000")
+    socketio.run(app, host='0.0.0.0', port=5000, debug=False, use_reloader=False)